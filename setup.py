--- conflicted
+++ resolved
@@ -29,13 +29,8 @@
     ],
     python_requires='>=3.6',
     install_requires=[
-<<<<<<< HEAD
-        'tensorflow>=2.2', 'pymirc>=0.22', 'nibabel>=3.0', 'matplotlib>=3.1',
+        'tensorflow-cpu>=2.2', 'pymirc>=0.22', 'nibabel>=3.0', 'matplotlib>=3.1',
         'pydicom>=2.0', 'SimpleITK>=2.0'
-=======
-        'tensorflow-cpu>=2.2', 'pymirc>=0.22', 'nibabel>=3.0', 'matplotlib>=3.1',
-        'pydicom>=2.0'
->>>>>>> cf9dd867
     ],
     entry_points={
         'console_scripts': [
